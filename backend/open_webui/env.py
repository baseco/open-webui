import importlib.metadata
import json
import logging
import os
import pkgutil
import sys
import shutil
from pathlib import Path

import markdown
from bs4 import BeautifulSoup
from open_webui.constants import ERROR_MESSAGES

####################################
# Load .env file
####################################

OPEN_WEBUI_DIR = Path(__file__).parent  # the path containing this file
print(OPEN_WEBUI_DIR)

BACKEND_DIR = OPEN_WEBUI_DIR.parent  # the path containing this file
BASE_DIR = BACKEND_DIR.parent  # the path containing the backend/

print(BACKEND_DIR)
print(BASE_DIR)

try:
    from dotenv import find_dotenv, load_dotenv

    load_dotenv(find_dotenv(str(BASE_DIR / ".env")))
except ImportError:
    print("dotenv not installed, skipping...")

DOCKER = os.environ.get("DOCKER", "False").lower() == "true"

# device type embedding models - "cpu" (default), "cuda" (nvidia gpu required) or "mps" (apple silicon) - choosing this right can lead to better performance
USE_CUDA = os.environ.get("USE_CUDA_DOCKER", "false")

if USE_CUDA.lower() == "true":
    try:
        import torch

        assert torch.cuda.is_available(), "CUDA not available"
        DEVICE_TYPE = "cuda"
    except Exception as e:
        cuda_error = (
            "Error when testing CUDA but USE_CUDA_DOCKER is true. "
            f"Resetting USE_CUDA_DOCKER to false: {e}"
        )
        os.environ["USE_CUDA_DOCKER"] = "false"
        USE_CUDA = "false"
        DEVICE_TYPE = "cpu"
else:
    DEVICE_TYPE = "cpu"

try:
    import torch

    if torch.backends.mps.is_available() and torch.backends.mps.is_built():
        DEVICE_TYPE = "mps"
except Exception:
    pass

####################################
# LOGGING
####################################

GLOBAL_LOG_LEVEL = os.environ.get("GLOBAL_LOG_LEVEL", "").upper()
if GLOBAL_LOG_LEVEL in logging.getLevelNamesMapping():
    logging.basicConfig(stream=sys.stdout, level=GLOBAL_LOG_LEVEL, force=True)
else:
    GLOBAL_LOG_LEVEL = "INFO"

log = logging.getLogger(__name__)
log.info(f"GLOBAL_LOG_LEVEL: {GLOBAL_LOG_LEVEL}")

if "cuda_error" in locals():
    log.exception(cuda_error)
    del cuda_error

log_sources = [
    "AUDIO",
    "COMFYUI",
    "CONFIG",
    "DB",
    "IMAGES",
    "MAIN",
    "MODELS",
    "OLLAMA",
    "OPENAI",
    "RAG",
    "WEBHOOK",
    "SOCKET",
    "OAUTH",
]

SRC_LOG_LEVELS = {}

for source in log_sources:
    log_env_var = source + "_LOG_LEVEL"
    SRC_LOG_LEVELS[source] = os.environ.get(log_env_var, "").upper()
    if SRC_LOG_LEVELS[source] not in logging.getLevelNamesMapping():
        SRC_LOG_LEVELS[source] = GLOBAL_LOG_LEVEL
    log.info(f"{log_env_var}: {SRC_LOG_LEVELS[source]}")

log.setLevel(SRC_LOG_LEVELS["CONFIG"])


WEBUI_NAME = os.environ.get("WEBUI_NAME", "Open WebUI")
if WEBUI_NAME != "Open WebUI":
    WEBUI_NAME += " (Open WebUI)"

WEBUI_FAVICON_URL = "https://openwebui.com/favicon.png"

TRUSTED_SIGNATURE_KEY = os.environ.get("TRUSTED_SIGNATURE_KEY", "")

####################################
# ENV (dev,test,prod)
####################################

ENV = os.environ.get("ENV", "dev")

FROM_INIT_PY = os.environ.get("FROM_INIT_PY", "False").lower() == "true"

if FROM_INIT_PY:
    PACKAGE_DATA = {"version": importlib.metadata.version("open-webui")}
else:
    try:
        PACKAGE_DATA = json.loads((BASE_DIR / "package.json").read_text())
    except Exception:
        PACKAGE_DATA = {"version": "0.0.0"}


VERSION = PACKAGE_DATA["version"]


# Function to parse each section
def parse_section(section):
    items = []
    for li in section.find_all("li"):
        # Extract raw HTML string
        raw_html = str(li)

        # Extract text without HTML tags
        text = li.get_text(separator=" ", strip=True)

        # Split into title and content
        parts = text.split(": ", 1)
        title = parts[0].strip() if len(parts) > 1 else ""
        content = parts[1].strip() if len(parts) > 1 else text

        items.append({"title": title, "content": content, "raw": raw_html})
    return items


try:
    changelog_path = BASE_DIR / "CHANGELOG.md"
    with open(str(changelog_path.absolute()), "r", encoding="utf8") as file:
        changelog_content = file.read()

except Exception:
    changelog_content = (pkgutil.get_data("open_webui", "CHANGELOG.md") or b"").decode()


# Convert markdown content to HTML
html_content = markdown.markdown(changelog_content)

# Parse the HTML content
soup = BeautifulSoup(html_content, "html.parser")

# Initialize JSON structure
changelog_json = {}

# Iterate over each version
for version in soup.find_all("h2"):
    version_number = version.get_text().strip().split(" - ")[0][1:-1]  # Remove brackets
    date = version.get_text().strip().split(" - ")[1]

    version_data = {"date": date}

    # Find the next sibling that is a h3 tag (section title)
    current = version.find_next_sibling()

    while current and current.name != "h2":
        if current.name == "h3":
            section_title = current.get_text().lower()  # e.g., "added", "fixed"
            section_items = parse_section(current.find_next_sibling("ul"))
            version_data[section_title] = section_items

        # Move to the next element
        current = current.find_next_sibling()

    changelog_json[version_number] = version_data


CHANGELOG = changelog_json

####################################
# SAFE_MODE
####################################

SAFE_MODE = os.environ.get("SAFE_MODE", "false").lower() == "true"

####################################
# ENABLE_FORWARD_USER_INFO_HEADERS
####################################

ENABLE_FORWARD_USER_INFO_HEADERS = (
    os.environ.get("ENABLE_FORWARD_USER_INFO_HEADERS", "False").lower() == "true"
)


####################################
# WEBUI_BUILD_HASH
####################################

WEBUI_BUILD_HASH = os.environ.get("WEBUI_BUILD_HASH", "dev-build")

####################################
# DATA/FRONTEND BUILD DIR
####################################

DATA_DIR = Path(os.getenv("DATA_DIR", BACKEND_DIR / "data")).resolve()

if FROM_INIT_PY:
    NEW_DATA_DIR = Path(os.getenv("DATA_DIR", OPEN_WEBUI_DIR / "data")).resolve()
    NEW_DATA_DIR.mkdir(parents=True, exist_ok=True)

    # Check if the data directory exists in the package directory
    if DATA_DIR.exists() and DATA_DIR != NEW_DATA_DIR:
        log.info(f"Moving {DATA_DIR} to {NEW_DATA_DIR}")
        for item in DATA_DIR.iterdir():
            dest = NEW_DATA_DIR / item.name
            if item.is_dir():
                shutil.copytree(item, dest, dirs_exist_ok=True)
            else:
                shutil.copy2(item, dest)

        # Zip the data directory
        shutil.make_archive(DATA_DIR.parent / "open_webui_data", "zip", DATA_DIR)

        # Remove the old data directory
        shutil.rmtree(DATA_DIR)

    DATA_DIR = Path(os.getenv("DATA_DIR", OPEN_WEBUI_DIR / "data"))


STATIC_DIR = Path(os.getenv("STATIC_DIR", OPEN_WEBUI_DIR / "static"))

FONTS_DIR = Path(os.getenv("FONTS_DIR", OPEN_WEBUI_DIR / "static" / "fonts"))

FRONTEND_BUILD_DIR = Path(os.getenv("FRONTEND_BUILD_DIR", BASE_DIR / "build")).resolve()

if FROM_INIT_PY:
    FRONTEND_BUILD_DIR = Path(
        os.getenv("FRONTEND_BUILD_DIR", OPEN_WEBUI_DIR / "frontend")
    ).resolve()


####################################
# Database
####################################

# Check if the file exists
if os.path.exists(f"{DATA_DIR}/ollama.db"):
    # Rename the file
    os.rename(f"{DATA_DIR}/ollama.db", f"{DATA_DIR}/webui.db")
    log.info("Database migrated from Ollama-WebUI successfully.")
else:
    pass

DATABASE_URL = os.environ.get("DATABASE_URL", f"sqlite:///{DATA_DIR}/webui.db")

# Replace the postgres:// with postgresql://
if "postgres://" in DATABASE_URL:
    DATABASE_URL = DATABASE_URL.replace("postgres://", "postgresql://")

DATABASE_SCHEMA = os.environ.get("DATABASE_SCHEMA", None)

DATABASE_POOL_SIZE = os.environ.get("DATABASE_POOL_SIZE", 0)

if DATABASE_POOL_SIZE == "":
    DATABASE_POOL_SIZE = 0
else:
    try:
        DATABASE_POOL_SIZE = int(DATABASE_POOL_SIZE)
    except Exception:
        DATABASE_POOL_SIZE = 0

DATABASE_POOL_MAX_OVERFLOW = os.environ.get("DATABASE_POOL_MAX_OVERFLOW", 0)

if DATABASE_POOL_MAX_OVERFLOW == "":
    DATABASE_POOL_MAX_OVERFLOW = 0
else:
    try:
        DATABASE_POOL_MAX_OVERFLOW = int(DATABASE_POOL_MAX_OVERFLOW)
    except Exception:
        DATABASE_POOL_MAX_OVERFLOW = 0

DATABASE_POOL_TIMEOUT = os.environ.get("DATABASE_POOL_TIMEOUT", 30)

if DATABASE_POOL_TIMEOUT == "":
    DATABASE_POOL_TIMEOUT = 30
else:
    try:
        DATABASE_POOL_TIMEOUT = int(DATABASE_POOL_TIMEOUT)
    except Exception:
        DATABASE_POOL_TIMEOUT = 30

DATABASE_POOL_RECYCLE = os.environ.get("DATABASE_POOL_RECYCLE", 3600)

if DATABASE_POOL_RECYCLE == "":
    DATABASE_POOL_RECYCLE = 3600
else:
    try:
        DATABASE_POOL_RECYCLE = int(DATABASE_POOL_RECYCLE)
    except Exception:
        DATABASE_POOL_RECYCLE = 3600

RESET_CONFIG_ON_START = (
    os.environ.get("RESET_CONFIG_ON_START", "False").lower() == "true"
)


ENABLE_REALTIME_CHAT_SAVE = (
    os.environ.get("ENABLE_REALTIME_CHAT_SAVE", "False").lower() == "true"
)

####################################
# REDIS
####################################

REDIS_URL = os.environ.get("REDIS_URL", "redis://localhost:6379/0")

####################################
# WEBUI_AUTH (Required for security)
####################################

WEBUI_AUTH = os.environ.get("WEBUI_AUTH", "True").lower() == "true"
WEBUI_AUTH_TRUSTED_EMAIL_HEADER = os.environ.get(
    "WEBUI_AUTH_TRUSTED_EMAIL_HEADER", None
)
WEBUI_AUTH_TRUSTED_NAME_HEADER = os.environ.get("WEBUI_AUTH_TRUSTED_NAME_HEADER", None)

BYPASS_MODEL_ACCESS_CONTROL = (
    os.environ.get("BYPASS_MODEL_ACCESS_CONTROL", "False").lower() == "true"
)

####################################
# WEBUI_SECRET_KEY
####################################

WEBUI_SECRET_KEY = os.environ.get(
    "WEBUI_SECRET_KEY",
    os.environ.get(
        "WEBUI_JWT_SECRET_KEY", "t0p-s3cr3t"
    ),  # DEPRECATED: remove at next major version
)

WEBUI_SESSION_COOKIE_SAME_SITE = os.environ.get("WEBUI_SESSION_COOKIE_SAME_SITE", "lax")

WEBUI_SESSION_COOKIE_SECURE = (
    os.environ.get("WEBUI_SESSION_COOKIE_SECURE", "false").lower() == "true"
)

WEBUI_AUTH_COOKIE_SAME_SITE = os.environ.get(
    "WEBUI_AUTH_COOKIE_SAME_SITE", WEBUI_SESSION_COOKIE_SAME_SITE
)

WEBUI_AUTH_COOKIE_SECURE = (
    os.environ.get(
        "WEBUI_AUTH_COOKIE_SECURE",
        os.environ.get("WEBUI_SESSION_COOKIE_SECURE", "false"),
    ).lower()
    == "true"
)

if WEBUI_AUTH and WEBUI_SECRET_KEY == "":
    raise ValueError(ERROR_MESSAGES.ENV_VAR_NOT_FOUND)

ENABLE_WEBSOCKET_SUPPORT = (
    os.environ.get("ENABLE_WEBSOCKET_SUPPORT", "True").lower() == "true"
)

WEBSOCKET_MANAGER = os.environ.get("WEBSOCKET_MANAGER", "")

WEBSOCKET_REDIS_URL = os.environ.get("WEBSOCKET_REDIS_URL", REDIS_URL)
WEBSOCKET_REDIS_LOCK_TIMEOUT = os.environ.get("WEBSOCKET_REDIS_LOCK_TIMEOUT", 60)

AIOHTTP_CLIENT_TIMEOUT = os.environ.get("AIOHTTP_CLIENT_TIMEOUT", "")

if AIOHTTP_CLIENT_TIMEOUT == "":
    AIOHTTP_CLIENT_TIMEOUT = None
else:
    try:
        AIOHTTP_CLIENT_TIMEOUT = int(AIOHTTP_CLIENT_TIMEOUT)
    except Exception:
        AIOHTTP_CLIENT_TIMEOUT = 300

AIOHTTP_CLIENT_TIMEOUT_MODEL_LIST = os.environ.get(
    "AIOHTTP_CLIENT_TIMEOUT_MODEL_LIST",
    os.environ.get("AIOHTTP_CLIENT_TIMEOUT_OPENAI_MODEL_LIST", ""),
)


if AIOHTTP_CLIENT_TIMEOUT_MODEL_LIST == "":
    AIOHTTP_CLIENT_TIMEOUT_MODEL_LIST = None
else:
    try:
        AIOHTTP_CLIENT_TIMEOUT_MODEL_LIST = int(AIOHTTP_CLIENT_TIMEOUT_MODEL_LIST)
    except Exception:
        AIOHTTP_CLIENT_TIMEOUT_MODEL_LIST = 5


####################################
# OFFLINE_MODE
####################################

OFFLINE_MODE = os.environ.get("OFFLINE_MODE", "false").lower() == "true"

if OFFLINE_MODE:
    os.environ["HF_HUB_OFFLINE"] = "1"

####################################
<<<<<<< HEAD
# Auth0 Configuration
####################################

# Domain of your Auth0 tenant (e.g., 'your-tenant.auth0.com')
# This is used to construct the authorization and token endpoints
AUTH0_DOMAIN = os.environ.get("AUTH0_DOMAIN", "")

# Client ID from your Auth0 application settings
# Used to identify your application when making requests to Auth0
AUTH0_CLIENT_ID = os.environ.get("AUTH0_CLIENT_ID", "")

# Client Secret from your Auth0 application settings
# Used to authenticate your application when exchanging the authorization code for tokens
AUTH0_CLIENT_SECRET = os.environ.get("AUTH0_CLIENT_SECRET", "")

# The audience value to be used in the token validation
# This is typically the identifier of your API in Auth0
AUTH0_AUDIENCE = os.environ.get("AUTH0_AUDIENCE", "")

# The callback URL where Auth0 will redirect after authentication
# Must match exactly with the callback URL configured in your Auth0 application settings
AUTH0_CALLBACK_URL = os.environ.get("AUTH0_CALLBACK_URL", "")

####################################
=======
# AUDIT LOGGING
####################################
ENABLE_AUDIT_LOGS = os.getenv("ENABLE_AUDIT_LOGS", "false").lower() == "true"
# Where to store log file
AUDIT_LOGS_FILE_PATH = f"{DATA_DIR}/audit.log"
# Maximum size of a file before rotating into a new log file
AUDIT_LOG_FILE_ROTATION_SIZE = os.getenv("AUDIT_LOG_FILE_ROTATION_SIZE", "10MB")
# METADATA | REQUEST | REQUEST_RESPONSE
AUDIT_LOG_LEVEL = os.getenv("AUDIT_LOG_LEVEL", "REQUEST_RESPONSE").upper()
try:
    MAX_BODY_LOG_SIZE = int(os.environ.get("MAX_BODY_LOG_SIZE") or 2048)
except ValueError:
    MAX_BODY_LOG_SIZE = 2048

# Comma separated list for urls to exclude from audit
AUDIT_EXCLUDED_PATHS = os.getenv("AUDIT_EXCLUDED_PATHS", "/chats,/chat,/folders").split(
    ","
)
AUDIT_EXCLUDED_PATHS = [path.strip() for path in AUDIT_EXCLUDED_PATHS]
AUDIT_EXCLUDED_PATHS = [path.lstrip("/") for path in AUDIT_EXCLUDED_PATHS]
>>>>>>> 3b70cd64
<|MERGE_RESOLUTION|>--- conflicted
+++ resolved
@@ -321,7 +321,6 @@
     os.environ.get("RESET_CONFIG_ON_START", "False").lower() == "true"
 )
 
-
 ENABLE_REALTIME_CHAT_SAVE = (
     os.environ.get("ENABLE_REALTIME_CHAT_SAVE", "False").lower() == "true"
 )
@@ -422,7 +421,6 @@
     os.environ["HF_HUB_OFFLINE"] = "1"
 
 ####################################
-<<<<<<< HEAD
 # Auth0 Configuration
 ####################################
 
@@ -447,7 +445,6 @@
 AUTH0_CALLBACK_URL = os.environ.get("AUTH0_CALLBACK_URL", "")
 
 ####################################
-=======
 # AUDIT LOGGING
 ####################################
 ENABLE_AUDIT_LOGS = os.getenv("ENABLE_AUDIT_LOGS", "false").lower() == "true"
@@ -467,5 +464,4 @@
     ","
 )
 AUDIT_EXCLUDED_PATHS = [path.strip() for path in AUDIT_EXCLUDED_PATHS]
-AUDIT_EXCLUDED_PATHS = [path.lstrip("/") for path in AUDIT_EXCLUDED_PATHS]
->>>>>>> 3b70cd64
+AUDIT_EXCLUDED_PATHS = [path.lstrip("/") for path in AUDIT_EXCLUDED_PATHS]