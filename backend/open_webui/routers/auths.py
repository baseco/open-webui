--- conflicted
+++ resolved
@@ -29,10 +29,11 @@
     WEBUI_AUTH_TRUSTED_NAME_HEADER,
     WEBUI_AUTH_COOKIE_SAME_SITE,
     WEBUI_AUTH_COOKIE_SECURE,
+    WEBUI_NAME,
+    DATA_DIR,
     SRC_LOG_LEVELS,
 )
 from fastapi import APIRouter, Depends, HTTPException, Request, status
-<<<<<<< HEAD
 from fastapi.responses import RedirectResponse, Response, HTMLResponse
 from open_webui.config import (
     OPENID_PROVIDER_URL,
@@ -41,11 +42,8 @@
     AUTH0_CLIENT_ID,
     AUTH0_CLIENT_SECRET,
     AUTH0_DOMAIN,
+    ENABLE_LDAP,
 )
-=======
-from fastapi.responses import RedirectResponse, Response
-from open_webui.config import OPENID_PROVIDER_URL, ENABLE_OAUTH_SIGNUP, ENABLE_LDAP
->>>>>>> 3b70cd64
 from pydantic import BaseModel
 from open_webui.utils.misc import parse_duration, validate_email_format
 from open_webui.utils.auth import (
