--- conflicted
+++ resolved
@@ -48,8 +48,6 @@
 ##############
 # Auth Utils
 ##############
-
-<<<<<<< HEAD
 
 def verify_signature(payload: str, signature: str) -> bool:
     """
@@ -110,10 +108,7 @@
     return False
 
 
-bearer_security = HTTPBearer(auto_error=False)
-=======
 # Configure password hashing with bcrypt
->>>>>>> c7d9ba25
 pwd_context = CryptContext(schemes=["bcrypt"], deprecated="auto")
 bearer_security = HTTPBearer(auto_error=False)
 
