import base64
import logging
import mimetypes
import sys
import uuid

import aiohttp
from authlib.integrations.starlette_client import OAuth
from authlib.oidc.core import UserInfo
from fastapi import (
    HTTPException,
    status,
)
from starlette.responses import RedirectResponse

from open_webui.models.auths import Auths
from open_webui.models.users import Users
from open_webui.models.groups import Groups, GroupModel, GroupUpdateForm
from open_webui.config import (
    DEFAULT_USER_ROLE,
    ENABLE_OAUTH_SIGNUP,
    OAUTH_MERGE_ACCOUNTS_BY_EMAIL,
    OAUTH_PROVIDERS,
    ENABLE_OAUTH_ROLE_MANAGEMENT,
    ENABLE_OAUTH_GROUP_MANAGEMENT,
    OAUTH_ROLES_CLAIM,
    OAUTH_GROUPS_CLAIM,
    OAUTH_EMAIL_CLAIM,
    OAUTH_PICTURE_CLAIM,
    OAUTH_USERNAME_CLAIM,
    OAUTH_ALLOWED_ROLES,
    OAUTH_ADMIN_ROLES,
    OAUTH_ALLOWED_DOMAINS,
    WEBHOOK_URL,
    JWT_EXPIRES_IN,
    AppConfig,
)
from open_webui.constants import ERROR_MESSAGES, WEBHOOK_MESSAGES
from open_webui.env import (
    WEBUI_NAME,
    WEBUI_AUTH_COOKIE_SAME_SITE,
    WEBUI_AUTH_COOKIE_SECURE,
)
from open_webui.utils.misc import parse_duration
from open_webui.utils.auth import get_password_hash, create_token
from open_webui.utils.webhook import post_webhook

from open_webui.env import SRC_LOG_LEVELS, GLOBAL_LOG_LEVEL

logging.basicConfig(stream=sys.stdout, level=GLOBAL_LOG_LEVEL)
log = logging.getLogger(__name__)
log.setLevel(SRC_LOG_LEVELS["OAUTH"])

auth_manager_config = AppConfig()
auth_manager_config.DEFAULT_USER_ROLE = DEFAULT_USER_ROLE
auth_manager_config.ENABLE_OAUTH_SIGNUP = ENABLE_OAUTH_SIGNUP
auth_manager_config.OAUTH_MERGE_ACCOUNTS_BY_EMAIL = OAUTH_MERGE_ACCOUNTS_BY_EMAIL
auth_manager_config.ENABLE_OAUTH_ROLE_MANAGEMENT = ENABLE_OAUTH_ROLE_MANAGEMENT
auth_manager_config.ENABLE_OAUTH_GROUP_MANAGEMENT = ENABLE_OAUTH_GROUP_MANAGEMENT
auth_manager_config.OAUTH_ROLES_CLAIM = OAUTH_ROLES_CLAIM
auth_manager_config.OAUTH_GROUPS_CLAIM = OAUTH_GROUPS_CLAIM
auth_manager_config.OAUTH_EMAIL_CLAIM = OAUTH_EMAIL_CLAIM
auth_manager_config.OAUTH_PICTURE_CLAIM = OAUTH_PICTURE_CLAIM
auth_manager_config.OAUTH_USERNAME_CLAIM = OAUTH_USERNAME_CLAIM
auth_manager_config.OAUTH_ALLOWED_ROLES = OAUTH_ALLOWED_ROLES
auth_manager_config.OAUTH_ADMIN_ROLES = OAUTH_ADMIN_ROLES
auth_manager_config.OAUTH_ALLOWED_DOMAINS = OAUTH_ALLOWED_DOMAINS
auth_manager_config.WEBHOOK_URL = WEBHOOK_URL
auth_manager_config.JWT_EXPIRES_IN = JWT_EXPIRES_IN


class OAuthManager:
    def __init__(self, app):
        self.oauth = OAuth()
        self.app = app
        for _, provider_config in OAUTH_PROVIDERS.items():
            provider_config["register"](self.oauth)

    def get_client(self, provider_name):
        return self.oauth.create_client(provider_name)

    def get_user_role(self, user, user_data):
        if user and Users.get_num_users() == 1:
            # If the user is the only user, assign the role "admin" - actually repairs role for single user on login
            log.debug("Assigning the only user the admin role")
            return "admin"
        if not user and Users.get_num_users() == 0:
            # If there are no users, assign the role "admin", as the first user will be an admin
            log.debug("Assigning the first user the admin role")
            return "admin"

        if auth_manager_config.ENABLE_OAUTH_ROLE_MANAGEMENT:
            log.debug("Running OAUTH Role management")
            oauth_claim = auth_manager_config.OAUTH_ROLES_CLAIM
            oauth_allowed_roles = auth_manager_config.OAUTH_ALLOWED_ROLES
            oauth_admin_roles = auth_manager_config.OAUTH_ADMIN_ROLES
            oauth_roles = None
            # Default/fallback role if no matching roles are found
            role = auth_manager_config.DEFAULT_USER_ROLE

            # Next block extracts the roles from the user data, accepting nested claims of any depth
            if oauth_claim and oauth_allowed_roles and oauth_admin_roles:
                claim_data = user_data
                nested_claims = oauth_claim.split(".")
                for nested_claim in nested_claims:
                    claim_data = claim_data.get(nested_claim, {})
                oauth_roles = claim_data if isinstance(claim_data, list) else None

            log.debug(f"Oauth Roles claim: {oauth_claim}")
            log.debug(f"User roles from oauth: {oauth_roles}")
            log.debug(f"Accepted user roles: {oauth_allowed_roles}")
            log.debug(f"Accepted admin roles: {oauth_admin_roles}")

            # If any roles are found, check if they match the allowed or admin roles
            if oauth_roles:
                # If role management is enabled, and matching roles are provided, use the roles
                for allowed_role in oauth_allowed_roles:
                    # If the user has any of the allowed roles, assign the role "user"
                    if allowed_role in oauth_roles:
                        log.debug("Assigned user the user role")
                        role = "user"
                        break
                for admin_role in oauth_admin_roles:
                    # If the user has any of the admin roles, assign the role "admin"
                    if admin_role in oauth_roles:
                        log.debug("Assigned user the admin role")
                        role = "admin"
                        break
        else:
            if not user:
                # If role management is disabled, use the default role for new users
                role = auth_manager_config.DEFAULT_USER_ROLE
            else:
                # If role management is disabled, use the existing role for existing users
                role = user.role

        return role

    def update_user_groups(self, user, user_data, default_permissions):
        log.debug("Running OAUTH Group management")
        oauth_claim = auth_manager_config.OAUTH_GROUPS_CLAIM

        # Nested claim search for groups claim
        if oauth_claim:
            claim_data = user_data
            nested_claims = oauth_claim.split(".")
            for nested_claim in nested_claims:
                claim_data = claim_data.get(nested_claim, {})
            user_oauth_groups = claim_data if isinstance(claim_data, list) else []

        user_current_groups: list[GroupModel] = Groups.get_groups_by_member_id(user.id)
        all_available_groups: list[GroupModel] = Groups.get_groups()

        log.debug(f"Oauth Groups claim: {oauth_claim}")
        log.debug(f"User oauth groups: {user_oauth_groups}")
        log.debug(f"User's current groups: {[g.name for g in user_current_groups]}")
        log.debug(
            f"All groups available in OpenWebUI: {[g.name for g in all_available_groups]}"
        )

        # Remove groups that user is no longer a part of
        for group_model in user_current_groups:
            if group_model.name not in user_oauth_groups:
                # Remove group from user
                log.debug(
                    f"Removing user from group {group_model.name} as it is no longer in their oauth groups"
                )

                user_ids = group_model.user_ids
                user_ids = [i for i in user_ids if i != user.id]

                # In case a group is created, but perms are never assigned to the group by hitting "save"
                group_permissions = group_model.permissions
                if not group_permissions:
                    group_permissions = default_permissions

                update_form = GroupUpdateForm(
                    name=group_model.name,
                    description=group_model.description,
                    permissions=group_permissions,
                    user_ids=user_ids,
                )
                Groups.update_group_by_id(
                    id=group_model.id, form_data=update_form, overwrite=False
                )

        # Add user to new groups
        for group_model in all_available_groups:
            if group_model.name in user_oauth_groups and not any(
                gm.name == group_model.name for gm in user_current_groups
            ):
                # Add user to group
                log.debug(
                    f"Adding user to group {group_model.name} as it was found in their oauth groups"
                )

                user_ids = group_model.user_ids
                user_ids.append(user.id)

                # In case a group is created, but perms are never assigned to the group by hitting "save"
                group_permissions = group_model.permissions
                if not group_permissions:
                    group_permissions = default_permissions

                update_form = GroupUpdateForm(
                    name=group_model.name,
                    description=group_model.description,
                    permissions=group_permissions,
                    user_ids=user_ids,
                )
                Groups.update_group_by_id(
                    id=group_model.id, form_data=update_form, overwrite=False
                )

    async def login(self, request, provider):
        """Redirect to the OAuth provider's authorization page."""
        if provider not in OAUTH_PROVIDERS:
            log.error(f"Provider {provider} not found in OAUTH_PROVIDERS")
            raise HTTPException(404, detail=f"Provider {provider} not found")
            
        log.error(f"Redirecting to {provider} login page")
        client = self.get_client(provider)
        
        # Get the redirect URI from the provider config or fallback to a computed one
        redirect_uri = OAUTH_PROVIDERS[provider].get("redirect_uri") or request.url_for(
            f"oauth_{provider}_callback"
        )
        
        log.error(f"Redirect URI for {provider}: {redirect_uri}")
        
        try:
            return await client.authorize_redirect(request, redirect_uri)
        except Exception as e:
            log.error(f"Error redirecting to {provider}: {str(e)}")
            log.exception(e)
            raise HTTPException(
                status_code=status.HTTP_500_INTERNAL_SERVER_ERROR,
                detail=f"Error redirecting to {provider}: {str(e)}"
            )

    async def handle_callback(self, request, provider, response=None):
        """Handle the callback from the OAuth provider"""
        # This is a common place where errors occur, so log the request
        log.error(f"Handling OAuth callback for provider: {provider}")
        
        try:
            client = self.get_client(provider)
            token = await client.authorize_access_token(request)
<<<<<<< HEAD
            
            log.error(f"Received token from provider: {provider}, token type: {type(token)}")
            
            # Some providers like Google return the userinfo directly in the token
            if provider == "google" and "userinfo" in token:
                user_data = token["userinfo"]
            else:
                # Use token to get user info from the provider
                user_data = await client.userinfo(token=token)
                
            log.error(f"Received user data: {user_data}")
                
            # This is the unique identifier for the user in the provider's system
            provider_user_id = user_data.get("sub") or user_data.get("id")
            provider_sub = f"{provider}|{provider_user_id}"
            
            # Look for an email address in the user_data using the configured claim
            email_claim = auth_manager_config.OAUTH_EMAIL_CLAIM
            email = user_data.get(email_claim, "")
            
            # We currently mandate that email addresses are provided
            if not email:
                # If the provider is GitHub, and public email is not provided, we can use the access token to fetch the user's email
                if provider == "github":
                    try:
                        access_token = token.get("access_token")
                        headers = {"Authorization": f"Bearer {access_token}"}
                        async with aiohttp.ClientSession() as session:
                            async with session.get(
                                "https://api.github.com/user/emails", headers=headers
                            ) as resp:
                                if resp.ok:
                                    emails = await resp.json()
                                    # use the primary email as the user's email
                                    primary_email = next(
                                        (e["email"] for e in emails if e.get("primary")),
                                        None,
=======
        except Exception as e:
            log.warning(f"OAuth callback error: {e}")
            raise HTTPException(400, detail=ERROR_MESSAGES.INVALID_CRED)
        user_data: UserInfo = token.get("userinfo")
        if not user_data or auth_manager_config.OAUTH_EMAIL_CLAIM not in user_data:
            user_data: UserInfo = await client.userinfo(token=token)
        if not user_data:
            log.warning(f"OAuth callback failed, user data is missing: {token}")
            raise HTTPException(400, detail=ERROR_MESSAGES.INVALID_CRED)

        sub = user_data.get(OAUTH_PROVIDERS[provider].get("sub_claim", "sub"))
        if not sub:
            log.warning(f"OAuth callback failed, sub is missing: {user_data}")
            raise HTTPException(400, detail=ERROR_MESSAGES.INVALID_CRED)
        provider_sub = f"{provider}@{sub}"
        email_claim = auth_manager_config.OAUTH_EMAIL_CLAIM
        email = user_data.get(email_claim, "")
        # We currently mandate that email addresses are provided
        if not email:
            # If the provider is GitHub,and public email is not provided, we can use the access token to fetch the user's email
            if provider == "github":
                try:
                    access_token = token.get("access_token")
                    headers = {"Authorization": f"Bearer {access_token}"}
                    async with aiohttp.ClientSession() as session:
                        async with session.get(
                            "https://api.github.com/user/emails", headers=headers
                        ) as resp:
                            if resp.ok:
                                emails = await resp.json()
                                # use the primary email as the user's email
                                primary_email = next(
                                    (e["email"] for e in emails if e.get("primary")),
                                    None,
                                )
                                if primary_email:
                                    email = primary_email
                                else:
                                    log.warning(
                                        "No primary email found in GitHub response"
>>>>>>> 3b70cd64
                                    )
                                    if primary_email:
                                        email = primary_email
                                    else:
                                        log.warning(
                                            "No primary email found in GitHub response"
                                        )
                                        raise HTTPException(
                                            400, detail=ERROR_MESSAGES.INVALID_CRED
                                        )
                                else:
                                    log.warning("Failed to fetch GitHub email")
                                    raise HTTPException(
                                        400, detail=ERROR_MESSAGES.INVALID_CRED
                                    )
                    except Exception as e:
                        log.warning(f"Error fetching GitHub email: {e}")
                        raise HTTPException(400, detail=ERROR_MESSAGES.INVALID_CRED)
                else:
                    log.warning(f"OAuth callback failed, email is missing: {user_data}")
                    raise HTTPException(400, detail=ERROR_MESSAGES.INVALID_CRED)
            email = email.lower()
            if (
                "*" not in auth_manager_config.OAUTH_ALLOWED_DOMAINS
                and email.split("@")[-1] not in auth_manager_config.OAUTH_ALLOWED_DOMAINS
            ):
                log.warning(
                    f"OAuth callback failed, e-mail domain is not in the list of allowed domains: {user_data}"
                )
                raise HTTPException(400, detail=ERROR_MESSAGES.INVALID_CRED)

            # Check if the user exists
            user = Users.get_user_by_oauth_sub(provider_sub)
            
            log.error(f"Looking for user by oauth_sub: {provider_sub}, found: {user is not None}")

            # If not found by oauth_sub, try to find by email
            if not user:
                user = Users.get_user_by_email(email)
                log.error(f"Looking for user by email: {email}, found: {user is not None}")
                
                if user:
                    # Update the user with the new oauth_sub
                    log.error(f"Updating existing user with oauth_sub: {provider_sub}")
                    Users.update_user_oauth_sub_by_id(user.id, provider_sub)

            if user:
                log.error(f"User found, generating JWT token...")
                determined_role = self.get_user_role(user, user_data)
                if user.role != determined_role:
                    Users.update_user_role_by_id(user.id, determined_role)
            else:
                log.error(f"User not found, checking if signups are enabled: {auth_manager_config.ENABLE_OAUTH_SIGNUP}")
                user_count = Users.get_num_users()

                if (
                    request.app.state.USER_COUNT
                    and user_count >= request.app.state.USER_COUNT
                ):
                    raise HTTPException(
                        403,
                        detail=ERROR_MESSAGES.ACCESS_PROHIBITED,
                    )

                # If the user does not exist, check if signups are enabled
                if auth_manager_config.ENABLE_OAUTH_SIGNUP:
                    # User doesn't exist, and signups are enabled, so create a new user
                    log.error(f"Creating new user with email: {email}")
                    
                    picture_claim = auth_manager_config.OAUTH_PICTURE_CLAIM
                    picture_url = user_data.get(
                        picture_claim, OAUTH_PROVIDERS[provider].get("picture_url", "")
                    )
                    
                    if picture_url:
                        # Download the profile image into a base64 string
                        try:
                            access_token = token.get("access_token")
                            get_kwargs = {}
                            if access_token:
                                get_kwargs["headers"] = {
                                    "Authorization": f"Bearer {access_token}",
                                }
                            async with aiohttp.ClientSession() as session:
                                async with session.get(picture_url, **get_kwargs) as resp:
                                    if resp.ok:
                                        picture = await resp.read()
                                        base64_encoded_picture = base64.b64encode(
                                            picture
                                        ).decode("utf-8")
                                        guessed_mime_type = mimetypes.guess_type(
                                            picture_url
                                        )[0]
                                        if guessed_mime_type is None:
                                            # assume JPG, browsers are tolerant enough of image formats
                                            guessed_mime_type = "image/jpeg"
                                        picture_url = f"data:{guessed_mime_type};base64,{base64_encoded_picture}"
                                    else:
                                        picture_url = "/user.png"
                        except Exception as e:
                            log.error(
                                f"Error downloading profile image '{picture_url}': {e}"
                            )
                            picture_url = "/user.png"
                    if not picture_url:
                        picture_url = "/user.png"

<<<<<<< HEAD
                    username_claim = auth_manager_config.OAUTH_USERNAME_CLAIM

                    name = user_data.get(username_claim)
                    if not name:
                        log.warning("Username claim is missing, using email as name")
                        name = email
=======
            # If the user does not exist, check if signups are enabled
            if auth_manager_config.ENABLE_OAUTH_SIGNUP:
                # Check if an existing user with the same email already exists
                existing_user = Users.get_user_by_email(email)
                if existing_user:
                    raise HTTPException(400, detail=ERROR_MESSAGES.EMAIL_TAKEN)
>>>>>>> 3b70cd64

                    role = self.get_user_role(None, user_data)

                    user = Auths.insert_new_auth(
                        email=email,
                        password=get_password_hash(
                            str(uuid.uuid4())
                        ),  # Random password, not used
                        name=name,
                        profile_image_url=picture_url,
                        role=role,
                        oauth_sub=provider_sub,
                    )

                    if auth_manager_config.WEBHOOK_URL:
                        post_webhook(
                            WEBUI_NAME,
                            auth_manager_config.WEBHOOK_URL,
                            WEBHOOK_MESSAGES.USER_SIGNUP(user.name),
                            {
                                "action": "signup",
                                "message": WEBHOOK_MESSAGES.USER_SIGNUP(user.name),
                                "user": user.model_dump_json(exclude_none=True),
                            },
                        )
                else:
                    raise HTTPException(
                        status.HTTP_403_FORBIDDEN, detail=ERROR_MESSAGES.ACCESS_PROHIBITED
                    )

            jwt_token = create_token(
                data={"id": user.id},
                expires_delta=parse_duration(auth_manager_config.JWT_EXPIRES_IN),
            )

            if auth_manager_config.ENABLE_OAUTH_GROUP_MANAGEMENT and user.role != "admin":
                self.update_user_groups(
                    user=user,
                    user_data=user_data,
                    default_permissions=request.app.state.config.USER_PERMISSIONS,
                )

            # Set the cookie token
            response.set_cookie(
                key="token",
                value=jwt_token,
                httponly=True,  # Ensures the cookie is not accessible via JavaScript
                samesite=WEBUI_AUTH_COOKIE_SAME_SITE,
                secure=WEBUI_AUTH_COOKIE_SECURE,
            )

            if ENABLE_OAUTH_SIGNUP.value:
                oauth_id_token = token.get("id_token")
                response.set_cookie(
                    key="oauth_id_token",
                    value=oauth_id_token,
                    httponly=True,
                    samesite=WEBUI_AUTH_COOKIE_SAME_SITE,
                    secure=WEBUI_AUTH_COOKIE_SECURE,
                )
            
            log.error(f"Redirecting back to frontend with JWT token")
            # Redirect back to the frontend with the JWT token
            from open_webui.config import AUTH0_CALLBACK_URL
            
            # Get the frontend base URL from the callback URL to properly handle the development environment
            callback_url = str(AUTH0_CALLBACK_URL.value)
            frontend_url = ""
            
            # Extract frontend URL from callback URL
            if "/api/" in callback_url:
                frontend_url = callback_url.split("/api/")[0]
            else:
                # Fallback to base URL if we can't determine from callback URL
                frontend_url = str(request.base_url).rstrip("/")
            
            redirect_url = f"{frontend_url}/auth#token={jwt_token}"
            return RedirectResponse(url=redirect_url, headers=response.headers)
        except Exception as e:
            log.error(f"Unexpected error in handle_callback: {str(e)}")
            log.exception(e)
            raise HTTPException(
                status_code=status.HTTP_500_INTERNAL_SERVER_ERROR,
                detail=f"Authentication error: {str(e)}"
            )

# This will be filled by main.py after app initialization
oauth_manager = None

# Import deferred to avoid circular imports
def initialize_oauth_manager():
    global oauth_manager
    if oauth_manager is None:
        import logging
        logger = logging.getLogger("open_webui.oauth")
        logger.error("Initializing OAuth manager directly in oauth.py")
        
        # Log environment variables
        import os
        logger.error(f"AUTH0_CLIENT_ID from env: {os.environ.get('AUTH0_CLIENT_ID', 'None')}")
        logger.error(f"AUTH0_DOMAIN from env: {os.environ.get('AUTH0_DOMAIN', 'None')}")
        
        # Log config values
        from open_webui.config import AUTH0_CLIENT_ID, AUTH0_DOMAIN
        logger.error(f"AUTH0_CLIENT_ID from config: {AUTH0_CLIENT_ID.value}")
        logger.error(f"AUTH0_DOMAIN from config: {AUTH0_DOMAIN.value}")
        
        from fastapi import FastAPI
        app = FastAPI()
        oauth_manager = OAuthManager(app)
    return oauth_manager<|MERGE_RESOLUTION|>--- conflicted
+++ resolved
@@ -246,7 +246,6 @@
         try:
             client = self.get_client(provider)
             token = await client.authorize_access_token(request)
-<<<<<<< HEAD
             
             log.error(f"Received token from provider: {provider}, token type: {type(token)}")
             
@@ -284,48 +283,6 @@
                                     primary_email = next(
                                         (e["email"] for e in emails if e.get("primary")),
                                         None,
-=======
-        except Exception as e:
-            log.warning(f"OAuth callback error: {e}")
-            raise HTTPException(400, detail=ERROR_MESSAGES.INVALID_CRED)
-        user_data: UserInfo = token.get("userinfo")
-        if not user_data or auth_manager_config.OAUTH_EMAIL_CLAIM not in user_data:
-            user_data: UserInfo = await client.userinfo(token=token)
-        if not user_data:
-            log.warning(f"OAuth callback failed, user data is missing: {token}")
-            raise HTTPException(400, detail=ERROR_MESSAGES.INVALID_CRED)
-
-        sub = user_data.get(OAUTH_PROVIDERS[provider].get("sub_claim", "sub"))
-        if not sub:
-            log.warning(f"OAuth callback failed, sub is missing: {user_data}")
-            raise HTTPException(400, detail=ERROR_MESSAGES.INVALID_CRED)
-        provider_sub = f"{provider}@{sub}"
-        email_claim = auth_manager_config.OAUTH_EMAIL_CLAIM
-        email = user_data.get(email_claim, "")
-        # We currently mandate that email addresses are provided
-        if not email:
-            # If the provider is GitHub,and public email is not provided, we can use the access token to fetch the user's email
-            if provider == "github":
-                try:
-                    access_token = token.get("access_token")
-                    headers = {"Authorization": f"Bearer {access_token}"}
-                    async with aiohttp.ClientSession() as session:
-                        async with session.get(
-                            "https://api.github.com/user/emails", headers=headers
-                        ) as resp:
-                            if resp.ok:
-                                emails = await resp.json()
-                                # use the primary email as the user's email
-                                primary_email = next(
-                                    (e["email"] for e in emails if e.get("primary")),
-                                    None,
-                                )
-                                if primary_email:
-                                    email = primary_email
-                                else:
-                                    log.warning(
-                                        "No primary email found in GitHub response"
->>>>>>> 3b70cd64
                                     )
                                     if primary_email:
                                         email = primary_email
@@ -433,21 +390,12 @@
                     if not picture_url:
                         picture_url = "/user.png"
 
-<<<<<<< HEAD
                     username_claim = auth_manager_config.OAUTH_USERNAME_CLAIM
 
                     name = user_data.get(username_claim)
                     if not name:
                         log.warning("Username claim is missing, using email as name")
                         name = email
-=======
-            # If the user does not exist, check if signups are enabled
-            if auth_manager_config.ENABLE_OAUTH_SIGNUP:
-                # Check if an existing user with the same email already exists
-                existing_user = Users.get_user_by_email(email)
-                if existing_user:
-                    raise HTTPException(400, detail=ERROR_MESSAGES.EMAIL_TAKEN)
->>>>>>> 3b70cd64
 
                     role = self.get_user_role(None, user_data)
 
@@ -510,22 +458,44 @@
                 )
             
             log.error(f"Redirecting back to frontend with JWT token")
-            # Redirect back to the frontend with the JWT token
-            from open_webui.config import AUTH0_CALLBACK_URL
-            
-            # Get the frontend base URL from the callback URL to properly handle the development environment
-            callback_url = str(AUTH0_CALLBACK_URL.value)
-            frontend_url = ""
-            
-            # Extract frontend URL from callback URL
-            if "/api/" in callback_url:
-                frontend_url = callback_url.split("/api/")[0]
+            # Extract frontend URL for redirect from Auth0 callback URL
+            # From a URL like http://localhost:8080/api/auth/callback/auth0,
+            # we need to extract http://localhost:5173 for development
+            if provider == "auth0" and auth_manager_config.AUTH0_CALLBACK_URL:
+                # Parse the callback URL to get the frontend URL
+                try:
+                    from urllib.parse import urlparse
+                    from open_webui.config import AUTH0_CALLBACK_URL
+                    
+                    callback_url = urlparse(AUTH0_CALLBACK_URL)
+                    # For development, replace port 8080 with 5173 to redirect to frontend
+                    if callback_url.port == 8080:
+                        frontend_base_url = f"{callback_url.scheme}://{callback_url.hostname}:5173"
+                    else:
+                        frontend_base_url = f"{callback_url.scheme}://{callback_url.netloc}"
+                    
+                    # Redirect to frontend with token
+                    redirect_url = f"{frontend_base_url}/auth?token={jwt_token}"
+                    return RedirectResponse(url=redirect_url)
+                except Exception as e:
+                    log.error(f"Error parsing Auth0 callback URL: {e}")
             else:
-                # Fallback to base URL if we can't determine from callback URL
-                frontend_url = str(request.base_url).rstrip("/")
-            
-            redirect_url = f"{frontend_url}/auth#token={jwt_token}"
-            return RedirectResponse(url=redirect_url, headers=response.headers)
+                # Redirect back to the frontend with the JWT token
+                from open_webui.config import AUTH0_CALLBACK_URL
+                
+                # Get the frontend base URL from the callback URL to properly handle the development environment
+                callback_url = str(AUTH0_CALLBACK_URL)
+                frontend_url = ""
+                
+                # Extract frontend URL from callback URL
+                if "/api/" in callback_url:
+                    frontend_url = callback_url.split("/api/")[0]
+                else:
+                    # Fallback to base URL if we can't determine from callback URL
+                    frontend_url = str(request.base_url).rstrip("/")
+                
+                redirect_url = f"{frontend_url}/auth#token={jwt_token}"
+                return RedirectResponse(url=redirect_url)
         except Exception as e:
             log.error(f"Unexpected error in handle_callback: {str(e)}")
             log.exception(e)
