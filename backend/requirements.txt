--- conflicted
+++ resolved
@@ -29,13 +29,11 @@
 argon2-cffi==23.1.0
 APScheduler==3.10.4
 
-<<<<<<< HEAD
 RestrictedPython==8.0
-=======
+
 # Auth dependencies
 python-jose[cryptography]  # For JWT handling
 authlib  # For OAuth/OpenID Connect
->>>>>>> c7d9ba25
 
 # AI libraries
 openai
