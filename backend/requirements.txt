--- conflicted
+++ resolved
@@ -31,14 +31,13 @@
 
 RestrictedPython==8.0
 
-<<<<<<< HEAD
 # Auth dependencies
 python-jose[cryptography]  # For JWT handling
 authlib  # For OAuth/OpenID Connect
-=======
+
+# Logging
 loguru==0.7.2
 asgiref==3.8.1
->>>>>>> 3b70cd64
 
 # AI libraries
 openai
