<!doctype html>
<html lang="en">
	<head>
		<meta charset="utf-8" />
<<<<<<< HEAD
		<link rel="icon" type="image/png" href="/static/favicon.png" />
		<link rel="icon" type="image/png" href="/static/favicon-96x96.png" sizes="96x96" />
		<link rel="icon" type="image/svg+xml" href="/static/favicon.svg" />
		<link rel="shortcut icon" href="/static/favicon.ico" />
		<link rel="apple-touch-icon" sizes="180x180" href="/static/apple-touch-icon.png" />
		<meta name="apple-mobile-web-app-title" content="Open WebUI" />

		<link rel="manifest" href="/manifest.json" />
=======
		<link rel="icon" type="image/png" href="/favicon/favicon-96x96.png" sizes="96x96" />
		<link rel="icon" type="image/svg+xml" href="/favicon/favicon.svg" />
		<link rel="shortcut icon" href="/favicon/favicon.ico" />
		<link rel="apple-touch-icon" sizes="180x180" href="/favicon/apple-touch-icon.png" />
		<meta name="apple-mobile-web-app-title" content="Channel AI" />
		<link rel="manifest" href="/favicon/site.webmanifest" />
>>>>>>> 5a1912fb
		<meta
			name="viewport"
			content="width=device-width, initial-scale=1, maximum-scale=1, viewport-fit=cover"
		/>
		<meta name="theme-color" content="#171717" />
		<meta name="robots" content="noindex,nofollow" />
		<meta name="description" content="Channel AI" />
		<link
			rel="search"
			type="application/opensearchdescription+xml"
			title="Channel AI"
			href="/opensearch.xml"
		/>
		<script src="/static/loader.js" defer></script>

		<script>
			function resizeIframe(obj) {
				obj.style.height = obj.contentWindow.document.documentElement.scrollHeight + 'px';
			}
		</script>

		<script>
			// On page load or when changing themes, best to add inline in `head` to avoid FOUC
			(() => {
				const metaThemeColorTag = document.querySelector('meta[name="theme-color"]');
				const prefersDarkTheme = window.matchMedia('(prefers-color-scheme: dark)').matches;

				if (!localStorage?.theme) {
					localStorage.theme = 'system';
				}

				if (localStorage.theme === 'system') {
					document.documentElement.classList.add(prefersDarkTheme ? 'dark' : 'light');
					metaThemeColorTag.setAttribute('content', prefersDarkTheme ? '#171717' : '#ffffff');
				} else if (localStorage.theme === 'oled-dark') {
					document.documentElement.style.setProperty('--color-gray-800', '#101010');
					document.documentElement.style.setProperty('--color-gray-850', '#050505');
					document.documentElement.style.setProperty('--color-gray-900', '#000000');
					document.documentElement.style.setProperty('--color-gray-950', '#000000');
					document.documentElement.classList.add('dark');
					metaThemeColorTag.setAttribute('content', '#000000');
				} else if (localStorage.theme === 'light') {
					document.documentElement.classList.add('light');
					metaThemeColorTag.setAttribute('content', '#ffffff');
				} else if (localStorage.theme === 'her') {
					document.documentElement.classList.add('dark');
					document.documentElement.classList.add('her');
					metaThemeColorTag.setAttribute('content', '#983724');
				} else {
					document.documentElement.classList.add('dark');
					metaThemeColorTag.setAttribute('content', '#171717');
				}

				window.matchMedia('(prefers-color-scheme: dark)').addListener((e) => {
					if (localStorage.theme === 'system') {
						if (e.matches) {
							document.documentElement.classList.add('dark');
							document.documentElement.classList.remove('light');
							metaThemeColorTag.setAttribute('content', '#171717');
						} else {
							document.documentElement.classList.add('light');
							document.documentElement.classList.remove('dark');
							metaThemeColorTag.setAttribute('content', '#ffffff');
						}
					}
				});

				function setSplashImage() {
					const logo = document.getElementById('logo');
					const isDarkMode = document.documentElement.classList.contains('dark');

					if (isDarkMode) {
						const darkImage = new Image();
						darkImage.src = '/static/splash-dark.png';

						darkImage.onload = () => {
							logo.src = '/static/splash-dark.png';
							logo.style.filter = ''; // Ensure no inversion is applied if splash-dark.png exists
						};

						darkImage.onerror = () => {
							logo.style.filter = 'invert(1)'; // Invert image if splash-dark.png is missing
						};
					}
				}

				// Runs after classes are assigned
				window.onload = setSplashImage;
			})();
		</script>

		<title>Channel AI</title>

		%sveltekit.head%
	</head>

	<body data-sveltekit-preload-data="hover">
		<div style="display: contents">%sveltekit.body%</div>

		<div
			id="splash-screen"
			style="position: fixed; z-index: 100; top: 0; left: 0; width: 100%; height: 100%"
		>
			<style type="text/css" nonce="">
				html {
					overflow-y: scroll !important;
				}
			</style>

			<img
				id="logo"
				style="
					position: absolute;
					width: auto;
					height: 6rem;
					top: 44%;
					left: 50%;
					transform: translateX(-50%);
				"
				src="/static/splash.png"
			/>

			<div
				style="
					position: absolute;
					top: 33%;
					left: 50%;

					width: 24rem;
					transform: translateX(-50%);

					display: flex;
					flex-direction: column;
					align-items: center;
				"
			>
				<img
					id="logo-her"
					style="width: auto; height: 13rem"
					src="/static/splash.png"
					class="animate-pulse-fast"
				/>

				<div style="position: relative; width: 24rem; margin-top: 0.5rem">
					<div
						id="progress-background"
						style="
							position: absolute;
							width: 100%;
							height: 0.75rem;

							border-radius: 9999px;
							background-color: #fafafa9a;
						"
					></div>

					<div
						id="progress-bar"
						style="
							position: absolute;
							width: 0%;
							height: 0.75rem;
							border-radius: 9999px;
							background-color: #fff;
						"
						class="bg-white"
					></div>
				</div>
			</div>

			<!-- <span style="position: absolute; bottom: 32px; left: 50%; margin: -36px 0 0 -36px">
				Footer content
			</span> -->
		</div>
	</body>
</html>

<style type="text/css" nonce="">
	html {
		overflow-y: hidden !important;
	}

	#splash-screen {
		background: #fff;
	}

	html.dark #splash-screen {
		background: #000;
	}

	html.her #splash-screen {
		background: #983724;
	}

	#logo-her {
		display: none;
	}

	#progress-background {
		display: none;
	}

	#progress-bar {
		display: none;
	}

	html.her #logo {
		display: none;
	}

	html.her #logo-her {
		display: block;
		filter: invert(1);
	}

	html.her #progress-background {
		display: block;
	}

	html.her #progress-bar {
		display: block;
	}

	@media (max-width: 24rem) {
		html.her #progress-background {
			display: none;
		}

		html.her #progress-bar {
			display: none;
		}
	}

	@keyframes pulse {
		50% {
			opacity: 0.65;
		}
	}

	.animate-pulse-fast {
		animation: pulse 1.5s cubic-bezier(0.4, 0, 0.6, 1) infinite;
	}
</style><|MERGE_RESOLUTION|>--- conflicted
+++ resolved
@@ -2,23 +2,13 @@
 <html lang="en">
 	<head>
 		<meta charset="utf-8" />
-<<<<<<< HEAD
 		<link rel="icon" type="image/png" href="/static/favicon.png" />
 		<link rel="icon" type="image/png" href="/static/favicon-96x96.png" sizes="96x96" />
 		<link rel="icon" type="image/svg+xml" href="/static/favicon.svg" />
 		<link rel="shortcut icon" href="/static/favicon.ico" />
 		<link rel="apple-touch-icon" sizes="180x180" href="/static/apple-touch-icon.png" />
-		<meta name="apple-mobile-web-app-title" content="Open WebUI" />
-
+		<meta name="apple-mobile-web-app-title" content="Channel AI" />
 		<link rel="manifest" href="/manifest.json" />
-=======
-		<link rel="icon" type="image/png" href="/favicon/favicon-96x96.png" sizes="96x96" />
-		<link rel="icon" type="image/svg+xml" href="/favicon/favicon.svg" />
-		<link rel="shortcut icon" href="/favicon/favicon.ico" />
-		<link rel="apple-touch-icon" sizes="180x180" href="/favicon/apple-touch-icon.png" />
-		<meta name="apple-mobile-web-app-title" content="Channel AI" />
-		<link rel="manifest" href="/favicon/site.webmanifest" />
->>>>>>> 5a1912fb
 		<meta
 			name="viewport"
 			content="width=device-width, initial-scale=1, maximum-scale=1, viewport-fit=cover"
